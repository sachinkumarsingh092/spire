package command

import (
	"flag"
	"fmt"
	"net"
	"net/http"
	"os"
	"os/signal"
	"syscall"

	"github.com/grpc-ecosystem/grpc-gateway/runtime"
	"golang.org/x/net/context"
	"google.golang.org/grpc"

	"github.com/spiffe/sri/common/plugin"
<<<<<<< HEAD

	"github.com/spiffe/sri/control_plane/plugins/control_plane_ca"
	"github.com/spiffe/sri/control_plane/plugins/data_store"
	cpnodeattestor "github.com/spiffe/sri/control_plane/plugins/node_attestor"
	"github.com/spiffe/sri/control_plane/plugins/node_resolver"
	"github.com/spiffe/sri/control_plane/plugins/upstream_ca"

=======
	"github.com/spiffe/sri/control_plane/plugins/control_plane_ca"
	"github.com/spiffe/sri/control_plane/plugins/data_store"
	cpnodeattestor "github.com/spiffe/sri/control_plane/plugins/node_attestor"
	"github.com/spiffe/sri/control_plane/plugins/node_resolver"
	"github.com/spiffe/sri/control_plane/plugins/upstream_ca"

>>>>>>> 15354fbf
	registration_proto "github.com/spiffe/sri/control_plane/api/registration/proto"
	"github.com/spiffe/sri/control_plane/endpoints/registration"
	"github.com/spiffe/sri/control_plane/endpoints/server"

	"github.com/hashicorp/go-plugin"
	"github.com/go-kit/kit/log"
	"github.com/go-kit/kit/log/level"
	"github.com/spiffe/sri/helpers"
	"github.com/spiffe/sri/services"
)

<<<<<<< HEAD
const DefaultCPConifigPath = ".conf/default_cp_config.hcl"



var (

=======


var (
	CPConifigPath = "../../.conf/default_cp_config.hcl"
>>>>>>> 15354fbf
	PluginTypeMap = map[string]plugin.Plugin{
		"ControlPlaneCA":   &controlplaneca.ControlPlaneCaPlugin{},
		"DataStore":        &datastore.DataStorePlugin{},
		"NodeResolver":     &noderesolver.NodeResolverPlugin{},
		"UpstreamCA":       &upstreamca.UpstreamCaPlugin{},
		"CPNodeAttestor":   &cpnodeattestor.NodeAttestorPlugin{},
	}

	MaxPlugins = map[string]int{
		"ControlPlaneCA":   1,
		"DataStore":        1,
		"NodeResolver":     1,
		"UpstreamCA":       1,
		"CPNodeAttestor":   1,
	}
)

type ServerCommand struct {
}

//Help returns how to use the server command
func (*ServerCommand) Help() string {
	return "Usage: sri/control_plane server"
}

//Run the server command
func (*ServerCommand) Run(args []string) int {
	cpConfigPath, isPathSet := os.LookupEnv("CP_CONFIG_PATH")
	if !isPathSet {
<<<<<<< HEAD
		cpConfigPath = DefaultCPConifigPath
	}

	config := helpers.ControlPlaneConfig{}
	err := config.ParseConfig(cpConfigPath)
	if err != nil {
		logger := log.NewLogfmtLogger(os.Stdout)
		logger.Log("error", err , "configFile", cpConfigPath)
		return -1

	}
	logger, err := helpers.NewLogger(config)
=======
		cpConfigPath = CPConifigPath
	}

	controlPlaneConfig := helpers.ControlPlaneConfig{}
	err := controlPlaneConfig.ParseConfig(cpConfigPath)
	if err != nil {
		logger := log.NewLogfmtLogger(os.Stdout)
		logger.Log("error", "ConfigError", "configFile", cpConfigPath)
		return -1
	}
	logger, err := helpers.NewLogger(controlPlaneConfig)
>>>>>>> 15354fbf
	if err != nil {
		level.Error(logger).Log("error", err)
		return -1
	}
	pluginCatalog, err := loadPlugins()
	if err != nil {
		level.Error(logger).Log("error", err)
		return -1
	}

<<<<<<< HEAD
	err = initEndpoints(pluginCatalog, logger, &config)
=======
	err = initEndpoints(pluginCatalog, logger)
>>>>>>> 15354fbf
	if err != nil {
		level.Error(logger).Log("error", err)
		return -1
	}

	return 0
}

//Synopsis of the server command
func (*ServerCommand) Synopsis() string {
	return "Intializes sri/control_plane Runtime."
}

func loadPlugins() (*helpers.PluginCatalog, error) {
	pluginCatalog := &helpers.PluginCatalog{
		PluginConfDirectory: os.Getenv("PLUGIN_CONFIG_PATH"),
	}
	pluginCatalog.SetMaxPluginTypeMap(MaxPlugins)
	pluginCatalog.SetPluginTypeMap(PluginTypeMap)
	err := pluginCatalog.Run()
	if err != nil {
		return nil, err
	}

	return pluginCatalog, nil
}

<<<<<<< HEAD
func initEndpoints(pluginCatalog *helpers.PluginCatalog, logger log.Logger, config *helpers.ControlPlaneConfig) error {
=======
func initEndpoints(pluginCatalog *helpers.PluginCatalog, logger log.Logger) error {
>>>>>>> 15354fbf
	//Shouldn't we get this by plugin type?
	dataStore := pluginCatalog.GetPlugin("datastore")
	dataStoreImpl := dataStore.(datastore.DataStore)
	registrationService := services.NewRegistrationImpl(dataStoreImpl)

	errChan := makeErrorChannel()
	var serverSvc server.ServerService
	serverSvc = server.NewService(pluginCatalog, errChan)
	serverSvc = server.ServiceLoggingMiddleWare(logger)(serverSvc)

	var registrationSvc registration.RegistrationService
	registrationSvc = registration.NewService(registrationService)
	registrationSvc = registration.ServiceLoggingMiddleWare(logger)(registrationSvc)

	var (
		httpAddr = flag.String("http", ":8080", "http listen address")
		gRPCAddr = flag.String("grpc", ":8081", "gRPC listen address")
	)
	flag.Parse()

	serverEndpoints := server.Endpoints{
		PluginInfoEndpoint: server.MakePluginInfoEndpoint(serverSvc),
		StopEndpoint:       server.MakeStopEndpoint(serverSvc),
	}

	registrationEndpoints := registration.Endpoints{
		CreateEntryEndpoint:           registration.MakeCreateEntryEndpoint(registrationSvc),
		DeleteEntryEndpoint:           registration.MakeDeleteEntryEndpoint(registrationSvc),
		FetchEntryEndpoint:            registration.MakeFetchEntryEndpoint(registrationSvc),
		UpdateEntryEndpoint:           registration.MakeUpdateEntryEndpoint(registrationSvc),
		ListByParentIDEndpoint:        registration.MakeListByParentIDEndpoint(registrationSvc),
		ListBySelectorEndpoint:        registration.MakeListBySelectorEndpoint(registrationSvc),
		ListBySpiffeIDEndpoint:        registration.MakeListBySpiffeIDEndpoint(registrationSvc),
		CreateFederatedBundleEndpoint: registration.MakeCreateFederatedBundleEndpoint(registrationSvc),
		ListFederatedBundlesEndpoint:  registration.MakeListFederatedBundlesEndpoint(registrationSvc),
		UpdateFederatedBundleEndpoint: registration.MakeUpdateFederatedBundleEndpoint(registrationSvc),
		DeleteFederatedBundleEndpoint: registration.MakeDeleteFederatedBundleEndpoint(registrationSvc),
	}

	go func() {
		listener, err := net.Listen("tcp", *gRPCAddr)
		if err != nil {
			errChan <- err
			return
		}
		logger.Log("grpc:", *gRPCAddr)

		serverHandler := server.MakeGRPCServer(serverEndpoints)
		registrationHandler := registration.MakeGRPCServer(registrationEndpoints)
		gRPCServer := grpc.NewServer()
		sriplugin.RegisterServerServer(gRPCServer, serverHandler)
		registration_proto.RegisterRegistrationServer(gRPCServer, registrationHandler)
		errChan <- gRPCServer.Serve(listener)
	}()

	go func() {
		ctx := context.Background()
		ctx, cancel := context.WithCancel(ctx)
		defer cancel()

		mux := runtime.NewServeMux()
		opts := []grpc.DialOption{grpc.WithInsecure()}
		logger.Log("http:", *httpAddr)
		err := registration_proto.RegisterRegistrationHandlerFromEndpoint(ctx, mux, *gRPCAddr, opts)
		if err != nil {
			errChan <- err
			return
		}
		errChan <- http.ListenAndServe(*httpAddr, mux)
	}()

	error := <-errChan
	logger.Log("channel", errChan, "error", error)
	return error
}

func makeErrorChannel() (errChannel chan error) {
	errChannel = make(chan error)
	go func() {
		c := make(chan os.Signal, 1)
		signal.Notify(c, syscall.SIGINT, syscall.SIGTERM)
		errChannel <- fmt.Errorf("%s", <-c)
	}()
	return
}<|MERGE_RESOLUTION|>--- conflicted
+++ resolved
@@ -14,7 +14,6 @@
 	"google.golang.org/grpc"
 
 	"github.com/spiffe/sri/common/plugin"
-<<<<<<< HEAD
 
 	"github.com/spiffe/sri/control_plane/plugins/control_plane_ca"
 	"github.com/spiffe/sri/control_plane/plugins/data_store"
@@ -22,14 +21,6 @@
 	"github.com/spiffe/sri/control_plane/plugins/node_resolver"
 	"github.com/spiffe/sri/control_plane/plugins/upstream_ca"
 
-=======
-	"github.com/spiffe/sri/control_plane/plugins/control_plane_ca"
-	"github.com/spiffe/sri/control_plane/plugins/data_store"
-	cpnodeattestor "github.com/spiffe/sri/control_plane/plugins/node_attestor"
-	"github.com/spiffe/sri/control_plane/plugins/node_resolver"
-	"github.com/spiffe/sri/control_plane/plugins/upstream_ca"
-
->>>>>>> 15354fbf
 	registration_proto "github.com/spiffe/sri/control_plane/api/registration/proto"
 	"github.com/spiffe/sri/control_plane/endpoints/registration"
 	"github.com/spiffe/sri/control_plane/endpoints/server"
@@ -41,19 +32,13 @@
 	"github.com/spiffe/sri/services"
 )
 
-<<<<<<< HEAD
-const DefaultCPConifigPath = ".conf/default_cp_config.hcl"
-
+const (
+	DefaultCPConifigPath = ".conf/default_cp_config.hcl"
+)
 
 
 var (
 
-=======
-
-
-var (
-	CPConifigPath = "../../.conf/default_cp_config.hcl"
->>>>>>> 15354fbf
 	PluginTypeMap = map[string]plugin.Plugin{
 		"ControlPlaneCA":   &controlplaneca.ControlPlaneCaPlugin{},
 		"DataStore":        &datastore.DataStorePlugin{},
@@ -83,7 +68,6 @@
 func (*ServerCommand) Run(args []string) int {
 	cpConfigPath, isPathSet := os.LookupEnv("CP_CONFIG_PATH")
 	if !isPathSet {
-<<<<<<< HEAD
 		cpConfigPath = DefaultCPConifigPath
 	}
 
@@ -96,19 +80,6 @@
 
 	}
 	logger, err := helpers.NewLogger(config)
-=======
-		cpConfigPath = CPConifigPath
-	}
-
-	controlPlaneConfig := helpers.ControlPlaneConfig{}
-	err := controlPlaneConfig.ParseConfig(cpConfigPath)
-	if err != nil {
-		logger := log.NewLogfmtLogger(os.Stdout)
-		logger.Log("error", "ConfigError", "configFile", cpConfigPath)
-		return -1
-	}
-	logger, err := helpers.NewLogger(controlPlaneConfig)
->>>>>>> 15354fbf
 	if err != nil {
 		level.Error(logger).Log("error", err)
 		return -1
@@ -119,11 +90,7 @@
 		return -1
 	}
 
-<<<<<<< HEAD
 	err = initEndpoints(pluginCatalog, logger, &config)
-=======
-	err = initEndpoints(pluginCatalog, logger)
->>>>>>> 15354fbf
 	if err != nil {
 		level.Error(logger).Log("error", err)
 		return -1
@@ -151,11 +118,7 @@
 	return pluginCatalog, nil
 }
 
-<<<<<<< HEAD
 func initEndpoints(pluginCatalog *helpers.PluginCatalog, logger log.Logger, config *helpers.ControlPlaneConfig) error {
-=======
-func initEndpoints(pluginCatalog *helpers.PluginCatalog, logger log.Logger) error {
->>>>>>> 15354fbf
 	//Shouldn't we get this by plugin type?
 	dataStore := pluginCatalog.GetPlugin("datastore")
 	dataStoreImpl := dataStore.(datastore.DataStore)
